// MARK: - AdvancedAnimations.swift
//
// Houses the custom animation engine responsible for concept particles
// and ambient connections.  The engine uses CADisplayLink and several
// memory conscious techniques (object pools, adaptive quality) to run
// smoothly on low end hardware.

import Combine
import simd
import SwiftUI

// MARK: - Data Models

struct AnimatedParticle: Identifiable {
    let id = UUID()
    var position: simd_float2
    var velocity: simd_float2 = .zero
    var acceleration: simd_float2 = .zero
    var age: Float = 0
    var maxAge: Float = 30.0
    var alpha: Float = 1.0
    var size: Float = 2.0
    var concept: String = ""
    var particleType: ParticleType = .thought
    var pulsePhase: Float = 0
    var targetPosition: simd_float2?

    enum ParticleType {
        case thought
        case connection
        case drift
        case crystallization
    }
}

extension AnimatedParticle {
    init(position: simd_float2,
         velocity: simd_float2 = .zero,
         maxAge: Float = 30.0,
         concept: String = "",
         particleType: ParticleType = .thought,
         pulsePhase: Float = 0,
         size: Float = 2.0) {
        self.position = position
        self.velocity = velocity
        self.acceleration = .zero
        self.age = 0
        self.maxAge = maxAge
        self.alpha = 1.0
        self.size = size
        self.concept = concept
        self.particleType = particleType
        self.pulsePhase = pulsePhase
        self.targetPosition = nil
    }
}

struct AnimatedConnection: Identifiable {
    let id = UUID()
    var startPoint: simd_float2
    var endPoint: simd_float2
    var controlPoint1: simd_float2
    var controlPoint2: simd_float2
    var flowProgress: Float = 0
    var strength: Float = 1.0
    var age: Float = 0
    var maxAge: Float = 15.0
    var pulseOffset: Float = 0

    mutating func updateControlPoints() {
        let midPoint = (startPoint + endPoint) * 0.5
        let perpendicular = simd_normalize(simd_float2(-(endPoint.y - startPoint.y), endPoint.x - startPoint.x))
        let offset = perpendicular * (sin(age * 0.5) * 20 + 40)

        controlPoint1 = startPoint + (midPoint - startPoint) * 0.3 + offset * 0.7
        controlPoint2 = endPoint + (midPoint - endPoint) * 0.3 + offset * 0.3
    }
}

// MARK: - Animation Engine

@available(macOS 15.0, *)
@MainActor
class AnimationEngine: ObservableObject {
    private var displayLink: CADisplayLink?
    private var timer: DispatchSourceTimer?
    private var lastFrameTime: CFTimeInterval = 0
    private var noiseOffset: Float = 0

    @Published var animatedParticles: [AnimatedParticle] = []
    @Published var animatedConnections: [AnimatedConnection] = []
    @Published var ambientPulse: Float = 0
    @Published var globalFlow: Float = 0

    // Performance tracking
    private var frameCount = 0
    private var lastFPSCheck: CFTimeInterval = 0
    private var currentFPS: Double = 60.0
    private var targetFPS: Int = 60

    // Memory management
    private let maxParticles = 100
    private let maxConnections = 50
    private var memoryPressureThreshold: Double = 0.8

    // For memory-limited collections
    private var particles: [AnimatedParticle] = []
    private var connections: [AnimatedConnection] = []

    // Cassette Futurism Colors
    static let amberPrimary = Color(red: 0.96, green: 0.65, blue: 0.14)
    static let amberGlow = Color(red: 1.0, green: 0.8, blue: 0.4)
    static let charcoalDark = Color(red: 0.12, green: 0.12, blue: 0.12)
    static let charcoalMid = Color(red: 0.2, green: 0.2, blue: 0.2)

    deinit {
        // synchronously tear down
        displayLink?.invalidate()
        displayLink = nil
        timer?.cancel()
        timer = nil
        animatedParticles.removeAll()
        animatedConnections.removeAll()
    }


    func startEngine() {
        guard displayLink == nil && timer == nil else { return }

        #if canImport(UIKit)
        displayLink = CADisplayLink(target: self, selector: #selector(frame))
        displayLink?.preferredFramesPerSecond = targetFPS
        displayLink?.add(to: .main, forMode: .common)
        #else
        timer = DispatchSource.makeTimerSource(queue: .main)
<<<<<<< HEAD
        timer?.schedule(deadline: .now(), repeating: 1.0/Double(targetFPS))
=======
        timer?.schedule(deadline: .now(), repeating: 1.0 / Double(targetFPS))
>>>>>>> 7579a85c
        timer?.setEventHandler { [weak self] in
            guard let self = self else { return }
            Task { @MainActor in
                await self.frameTimer()
            }
        }
        timer?.resume()
        #endif

        print("🎬 Animation engine started - targeting \(targetFPS)fps")
        initializeAmbientParticles()
    }

    func stopEngine() async {
        displayLink?.invalidate()
        displayLink = nil
        timer?.cancel()
        timer = nil
        print("🎬 Animation engine stopped - final FPS: \(String(format: "%.1f", currentFPS))")
    }

    @objc private func frame(_ link: CADisplayLink) {
        Task { @MainActor in
            await frameTimer()
        }
    }

    private func frameTimer() async {
        let currentTime = CACurrentMediaTime()
        let deltaTime = currentTime - lastFrameTime

        // Skip frame if delta is too large (e.g., app was backgrounded)
        guard deltaTime < 0.1 else {
            lastFrameTime = currentTime
            return
        }

        lastFrameTime = currentTime

        // Performance tracking
        trackPerformance(currentTime: currentTime, deltaTime: deltaTime)

        // Update animations
        updateAllAnimations(deltaTime: deltaTime)

        // Global effects
        updateGlobalEffects(deltaTime: deltaTime)

        // Enforce memory limits under pressure
        enforceMemoryLimits()
    }

    private func trackPerformance(currentTime: CFTimeInterval, deltaTime _: CFTimeInterval) {
        frameCount += 1

        if currentTime - lastFPSCheck >= 1.0 {
            currentFPS = Double(frameCount) / (currentTime - lastFPSCheck)
            frameCount = 0
            lastFPSCheck = currentTime

            // Adaptive quality
            adaptQualityForPerformance()
        }
    }

    private func adaptQualityForPerformance() {
        if currentFPS < 30 && animatedParticles.count > 20 {
            // Reduce particle count for performance
            let keepCount = min(15, animatedParticles.count)
            animatedParticles = Array(animatedParticles.prefix(keepCount))
            print("⚡ Reduced particles for performance - FPS: \(String(format: "%.1f", currentFPS))")
        } else if currentFPS > 55 && animatedParticles.count < 30 {
            // Can handle more particles
            targetFPS = 60
        }
    }

    private func updateAllAnimations(deltaTime: CFTimeInterval) {
        let dt = Float(deltaTime)

        // Update particles - iterate backwards for safe removal
        for i in animatedParticles.indices.reversed() {
            updateParticlePhysics(&animatedParticles[i], deltaTime: dt)

            // Remove expired particles
            if animatedParticles[i].age >= animatedParticles[i].maxAge || animatedParticles[i].alpha <= 0.01 {
                animatedParticles.remove(at: i)
            }
        }

        // Update connections - iterate backwards for safe removal
        for i in animatedConnections.indices.reversed() {
            updateConnectionFlow(&animatedConnections[i], deltaTime: dt)

            // Remove expired connections
            if animatedConnections[i].age >= animatedConnections[i].maxAge || animatedConnections[i].strength <= 0.01 {
                animatedConnections.remove(at: i)
            }
        }
    }

    private func updateGlobalEffects(deltaTime: CFTimeInterval) {
        let dt = Float(deltaTime)
        noiseOffset += dt * 0.5

        // Subtle ambient pulse (breathing effect)
        ambientPulse = sin(noiseOffset * 0.8) * 0.3 + 0.7

        // Global flow for connections
        globalFlow += dt * 0.3
        if globalFlow > 1.0 {
            globalFlow -= 1.0
        }
    }

    // MARK: - Particle Physics

    // Precalculate damping factors
    private let dampingFactors: [AnimatedParticle.ParticleType: Float] = [
        .thought: 0.98,
        .connection: 0.95,
        .drift: 0.92,
        .crystallization: 0.96,
    ]

    // Optimize particle physics
    private func updateParticlePhysics(_ particle: inout AnimatedParticle, deltaTime: Float) {
        // Use SIMD vector operations
        let xAccel = particle.acceleration.x
        let yAccel = particle.acceleration.y
        let acceleration = simd_make_float2(xAccel, yAccel)
        particle.position += particle.velocity * deltaTime
        particle.velocity += acceleration * deltaTime
        // Use precalculated values
        if let damping = dampingFactors[particle.particleType] {
            particle.velocity *= damping
        }
    }

    private func applyFlockingBehavior(_ particle: inout AnimatedParticle) {
        guard particle.particleType == .thought else { return }

        var separation = simd_float2.zero
        var alignment = simd_float2.zero
        var cohesion = simd_float2.zero
        var neighborCount = 0

        let perceptionRadius: Float = 60.0

        for other in animatedParticles {
            if other.id == particle.id || other.particleType != .thought { continue }

            let distance = simd_distance(particle.position, other.position)
            if distance < perceptionRadius && distance > 0 {
                // Separation - avoid crowding
                let diff = particle.position - other.position
                separation += simd_normalize(diff) / max(distance, 0.1)

                // Alignment - match velocity
                alignment += other.velocity

                // Cohesion - move toward center
                cohesion += other.position

                neighborCount += 1
            }
        }

        if neighborCount > 0 {
            let neighborCountF = Float(neighborCount)

            // Apply flocking forces with subtle influence
            particle.acceleration += separation * 0.15
            particle.acceleration += (alignment / neighborCountF - particle.velocity) * 0.08
            particle.acceleration += (cohesion / neighborCountF - particle.position) * 0.03
        }
    }

    private func applyBoundaryForces(_ particle: inout AnimatedParticle) {
        let bounds = CGRect(x: 0, y: 0, width: 800, height: 600)
        let margin: Float = 80
        let force: Float = 0.2

        // Gentle boundary repulsion with easing
        if particle.position.x < margin {
            let strength = (margin - particle.position.x) / margin
            particle.acceleration.x += strength * strength * force
        }
        if particle.position.x > Float(bounds.width) - margin {
            let strength = (particle.position.x - (Float(bounds.width) - margin)) / margin
            particle.acceleration.x -= strength * strength * force
        }
        if particle.position.y < margin {
            let strength = (margin - particle.position.y) / margin
            particle.acceleration.y += strength * strength * force
        }
        if particle.position.y > Float(bounds.height) - margin {
            let strength = (particle.position.y - (Float(bounds.height) - margin)) / margin
            particle.acceleration.y -= strength * strength * force
        }
    }

    private func applyDrift(_ particle: inout AnimatedParticle, dt: Float) {
        // Subtle Perlin noise-like drift
        let time = particle.age + noiseOffset
        let frequency: Float = 0.7
        let amplitude: Float = particle.particleType == .drift ? 15.0 : 5.0

        let noiseX = sin(time * frequency + Float(particle.id.hashValue) * 0.01) * amplitude
        let noiseY = cos(time * frequency * 1.3 + Float(particle.id.hashValue) * 0.01) * amplitude

        particle.acceleration += simd_float2(noiseX, noiseY) * 0.1

        // Update pulse phase for visual effects
        particle.pulsePhase += dt * 2.0
        if particle.pulsePhase > Float.pi * 2 {
            particle.pulsePhase -= Float.pi * 2
        }
    }

    private func applyTargetSeeking(_ particle: inout AnimatedParticle) {
        guard let target = particle.targetPosition else { return }

        let desired = target - particle.position
        let distance = simd_length(desired)

        if distance > 5.0 {
            let seekForce = simd_normalize(desired) * 0.3
            particle.acceleration += seekForce
        } else {
            // Arrived at target
            particle.targetPosition = nil
        }
    }

    private func updateParticleLifecycle(_ particle: inout AnimatedParticle) {
        let ageRatio = particle.age / particle.maxAge

        // Fade out as particle ages
        particle.alpha = max(0, 1 - ageRatio * ageRatio)

        // Size pulsing based on type
        let basePulse = sin(particle.pulsePhase) * 0.3 + 1.0
        switch particle.particleType {
        case .thought:
            particle.size = 3.0 * basePulse
        case .connection:
            particle.size = 1.5 * basePulse
        case .drift:
            particle.size = 2.0 * basePulse * 0.7
        case .crystallization:
            particle.size = 4.0 * basePulse * 1.2
        }
    }

    // MARK: - Connection Animation

    private func updateConnectionFlow(_ connection: inout AnimatedConnection, deltaTime: Float) {
        connection.age += deltaTime

        // Update flow progress
        connection.flowProgress += deltaTime * 0.8
        if connection.flowProgress > 1.0 {
            connection.flowProgress -= 1.0
        }

        // Update control points for organic curves
        connection.updateControlPoints()

        // Fade based on age
        let ageRatio = connection.age / connection.maxAge
        connection.strength = max(0, 1 - ageRatio * ageRatio)

        // Update pulse offset
        connection.pulseOffset += deltaTime * 3.0
        if connection.pulseOffset > Float.pi * 2 {
            connection.pulseOffset -= Float.pi * 2
        }
    }

    // MARK: - Public Interface

    func addThoughtParticle(at position: CGPoint, concept: String) {
        guard animatedParticles.count < maxParticles else { return }

        let particle = AnimatedParticle(
            position: simd_float2(Float(position.x), Float(position.y)),
            velocity: simd_float2(
                Float.random(in: -20 ... 20),
                Float.random(in: -20 ... 20)
            ),
            maxAge: Float.random(in: 15 ... 25),
            concept: concept,
            particleType: .thought,
            pulsePhase: Float.random(in: 0 ... Float.pi * 2)
        )
        animatedParticles.append(particle)
    }

    func addDriftParticles(count: Int, bounds: CGRect) {
        let particlesToAdd = min(count, maxParticles - animatedParticles.count)

        for _ in 0 ..< particlesToAdd {
            let particle = AnimatedParticle(
                position: simd_float2(
                    Float.random(in: 0 ... Float(bounds.width)),
                    Float.random(in: 0 ... Float(bounds.height))
                ),
                velocity: simd_float2(
                    Float.random(in: -10 ... 10),
                    Float.random(in: -10 ... 10)
                ),
                maxAge: Float.random(in: 20 ... 40),
                particleType: .drift,
                pulsePhase: Float.random(in: 0 ... Float.pi * 2)
            )
            animatedParticles.append(particle)
        }
    }

    func addConnection(from startPoint: CGPoint, to endPoint: CGPoint) {
        guard animatedConnections.count < maxConnections else { return }

        var connection = AnimatedConnection(
            startPoint: simd_float2(Float(startPoint.x), Float(startPoint.y)),
            endPoint: simd_float2(Float(endPoint.x), Float(endPoint.y)),
            controlPoint1: .zero,
            controlPoint2: .zero,
            maxAge: Float.random(in: 10 ... 20),
            pulseOffset: Float.random(in: 0 ... Float.pi * 2)
        )
        connection.updateControlPoints()
        animatedConnections.append(connection)
    }

    func crystallizeConcept(at position: CGPoint, concept: String) {
        guard animatedParticles.count + 9 <= maxParticles else { return }

        // Create a special crystallization particle
        let particle = AnimatedParticle(
            position: simd_float2(Float(position.x), Float(position.y)),
            velocity: .zero,
            maxAge: 45.0,
            concept: concept,
            particleType: .crystallization,
            pulsePhase: 0,
            size: 5.0
        )
        animatedParticles.append(particle)

        // Add radiating connection particles
        for i in 0 ..< 8 {
            let angle = Float(i) * Float.pi * 2 / 8
            let radius: Float = 40
            let connectionPos = simd_float2(
                Float(position.x) + cos(angle) * radius,
                Float(position.y) + sin(angle) * radius
            )

            let connectionParticle = AnimatedParticle(
                position: connectionPos,
                velocity: simd_float2(cos(angle) * 5, sin(angle) * 5),
                maxAge: 20.0,
                particleType: .connection,
                pulsePhase: Float(i) * 0.5
            )
            animatedParticles.append(connectionParticle)
        }
    }

    func setParticleTarget(_ particleId: UUID, target: CGPoint) {
        if let index = animatedParticles.firstIndex(where: { $0.id == particleId }) {
            animatedParticles[index].targetPosition = simd_float2(Float(target.x), Float(target.y))
        }
    }

    private func initializeAmbientParticles() {
        let bounds = CGRect(x: 0, y: 0, width: 800, height: 600)
        addDriftParticles(count: 12, bounds: bounds)
    }

    // MARK: - Memory Pressure Handling

    func handleMemoryPressure() {
        // Reduce particle count
        if animatedParticles.count > 30 {
            animatedParticles = Array(animatedParticles.prefix(20))
        }

        // Reduce connection count
        if animatedConnections.count > 10 {
            animatedConnections = Array(animatedConnections.prefix(5))
        }

        print("⚠️ Memory pressure handled - reduced animations")
    }

    func addParticle(_ particle: AnimatedParticle) {
        // Remove oldest particles if at limit
        if particles.count >= maxParticles {
            let oldestIndex = particles.firstIndex { $0.age == particles.map(\.age).max() }
            if let index = oldestIndex {
                particles.remove(at: index)
            }
        }
        particles.append(particle)
    }

    func addConnection(_ connection: AnimatedConnection) {
        // Remove oldest connections if at limit
        if connections.count >= maxConnections {
            connections.removeFirst()
        }
        connections.append(connection)
    }

    private func checkMemoryPressure() {
        let memoryUsage = getCurrentMemoryUsage()
        if memoryUsage > memoryPressureThreshold {
            // Reduce particle count by 25%
            let removeCount = particles.count / 4
            particles.removeFirst(removeCount)

            // Reduce connection count by 25%
            let connectionRemoveCount = connections.count / 4
            connections.removeFirst(connectionRemoveCount)

            print("⚠️ Memory pressure detected, reduced particles and connections")
        }
    }

    private func enforceMemoryLimits() {
        let pressure = getCurrentMemoryUsage()
        if pressure > 0.7 {
            let removeCount = animatedParticles.count * 3 / 10
            if removeCount > 0 {
                animatedParticles.removeFirst(removeCount)
            }
        }
    }

    private func getCurrentMemoryUsage() -> Double {
        var info = mach_task_basic_info()
        var count = mach_msg_type_number_t(MemoryLayout<mach_task_basic_info>.size) / 4

        let kerr: kern_return_t = withUnsafeMutablePointer(to: &info) {
            $0.withMemoryRebound(to: integer_t.self, capacity: 1) {
                task_info(mach_task_self_,
                          task_flavor_t(MACH_TASK_BASIC_INFO),
                          $0,
                          &count)
            }
        }

        if kerr == KERN_SUCCESS {
            let usedMemory = Double(info.resident_size) / (1024 * 1024 * 1024) // GB
            return usedMemory / 8.0 // Assume 8GB total, adjust as needed
        }
        return 0.0
    }

    // Particle object pool for memory efficiency
    private class ParticlePool {
        private var pool: [AnimatedParticle] = []
        private let maxPoolSize: Int

        init(maxPoolSize: Int) {
            self.maxPoolSize = maxPoolSize
        }

        func acquire() -> AnimatedParticle {
            if let particle = pool.popLast() {
                return particle
            } else {
                return AnimatedParticle(position: .zero)
            }
        }

        func release(_ particle: AnimatedParticle) {
            if pool.count < maxPoolSize {
                pool.append(particle)
            }
        }
    }

}<|MERGE_RESOLUTION|>--- conflicted
+++ resolved
@@ -1,9 +1,9 @@
 // MARK: - AdvancedAnimations.swift
 //
 // Houses the custom animation engine responsible for concept particles
-// and ambient connections.  The engine uses CADisplayLink and several
-// memory conscious techniques (object pools, adaptive quality) to run
-// smoothly on low end hardware.
+// and ambient connections. The engine uses CADisplayLink and several
+// memory‐conscious techniques (object pools, adaptive quality) to run
+// smoothly on low-end hardware.
 
 import Combine
 import simd
@@ -26,10 +26,7 @@
     var targetPosition: simd_float2?
 
     enum ParticleType {
-        case thought
-        case connection
-        case drift
-        case crystallization
+        case thought, connection, drift, crystallization
     }
 }
 
@@ -68,12 +65,13 @@
     var pulseOffset: Float = 0
 
     mutating func updateControlPoints() {
-        let midPoint = (startPoint + endPoint) * 0.5
-        let perpendicular = simd_normalize(simd_float2(-(endPoint.y - startPoint.y), endPoint.x - startPoint.x))
-        let offset = perpendicular * (sin(age * 0.5) * 20 + 40)
-
-        controlPoint1 = startPoint + (midPoint - startPoint) * 0.3 + offset * 0.7
-        controlPoint2 = endPoint + (midPoint - endPoint) * 0.3 + offset * 0.3
+        let mid = (startPoint + endPoint) * 0.5
+        let perp = simd_normalize(simd_float2(
+            -(endPoint.y - startPoint.y),
+             endPoint.x - startPoint.x))
+        let offset = perp * (sin(age * 0.5) * 20 + 40)
+        controlPoint1 = startPoint + (mid - startPoint) * 0.3 + offset * 0.7
+        controlPoint2 = endPoint   + (mid - endPoint)   * 0.3 + offset * 0.3
     }
 }
 
@@ -103,18 +101,18 @@
     private let maxConnections = 50
     private var memoryPressureThreshold: Double = 0.8
 
-    // For memory-limited collections
+    // Internal pools
     private var particles: [AnimatedParticle] = []
     private var connections: [AnimatedConnection] = []
 
     // Cassette Futurism Colors
     static let amberPrimary = Color(red: 0.96, green: 0.65, blue: 0.14)
-    static let amberGlow = Color(red: 1.0, green: 0.8, blue: 0.4)
+    static let amberGlow    = Color(red: 1.0, green: 0.8,  blue: 0.4)
     static let charcoalDark = Color(red: 0.12, green: 0.12, blue: 0.12)
-    static let charcoalMid = Color(red: 0.2, green: 0.2, blue: 0.2)
+    static let charcoalMid  = Color(red: 0.20, green: 0.20, blue: 0.20)
 
     deinit {
-        // synchronously tear down
+        // synchronous teardown
         displayLink?.invalidate()
         displayLink = nil
         timer?.cancel()
@@ -123,21 +121,16 @@
         animatedConnections.removeAll()
     }
 
-
     func startEngine() {
         guard displayLink == nil && timer == nil else { return }
 
         #if canImport(UIKit)
-        displayLink = CADisplayLink(target: self, selector: #selector(frame))
+        displayLink = CADisplayLink(target: self, selector: #selector(frame(_:)))
         displayLink?.preferredFramesPerSecond = targetFPS
         displayLink?.add(to: .main, forMode: .common)
         #else
         timer = DispatchSource.makeTimerSource(queue: .main)
-<<<<<<< HEAD
-        timer?.schedule(deadline: .now(), repeating: 1.0/Double(targetFPS))
-=======
         timer?.schedule(deadline: .now(), repeating: 1.0 / Double(targetFPS))
->>>>>>> 7579a85c
         timer?.setEventHandler { [weak self] in
             guard let self = self else { return }
             Task { @MainActor in
@@ -147,7 +140,7 @@
         timer?.resume()
         #endif
 
-        print("🎬 Animation engine started - targeting \(targetFPS)fps")
+        print("🎬 Animation engine started – targeting \(targetFPS)fps")
         initializeAmbientParticles()
     }
 
@@ -156,7 +149,7 @@
         displayLink = nil
         timer?.cancel()
         timer = nil
-        print("🎬 Animation engine stopped - final FPS: \(String(format: "%.1f", currentFPS))")
+        print("🎬 Animation engine stopped – final FPS: \(String(format: "%.1f", currentFPS))")
     }
 
     @objc private func frame(_ link: CADisplayLink) {
@@ -166,74 +159,54 @@
     }
 
     private func frameTimer() async {
-        let currentTime = CACurrentMediaTime()
-        let deltaTime = currentTime - lastFrameTime
-
-        // Skip frame if delta is too large (e.g., app was backgrounded)
-        guard deltaTime < 0.1 else {
-            lastFrameTime = currentTime
+        let now = CACurrentMediaTime()
+        let delta = now - lastFrameTime
+        guard delta < 0.1 else {
+            lastFrameTime = now
             return
         }
-
-        lastFrameTime = currentTime
-
-        // Performance tracking
-        trackPerformance(currentTime: currentTime, deltaTime: deltaTime)
-
-        // Update animations
-        updateAllAnimations(deltaTime: deltaTime)
-
-        // Global effects
-        updateGlobalEffects(deltaTime: deltaTime)
-
-        // Enforce memory limits under pressure
+        lastFrameTime = now
+
+        trackPerformance(currentTime: now, deltaTime: delta)
+        updateAllAnimations(deltaTime: delta)
+        updateGlobalEffects(deltaTime: delta)
         enforceMemoryLimits()
     }
 
     private func trackPerformance(currentTime: CFTimeInterval, deltaTime _: CFTimeInterval) {
         frameCount += 1
-
         if currentTime - lastFPSCheck >= 1.0 {
             currentFPS = Double(frameCount) / (currentTime - lastFPSCheck)
             frameCount = 0
             lastFPSCheck = currentTime
-
-            // Adaptive quality
             adaptQualityForPerformance()
         }
     }
 
     private func adaptQualityForPerformance() {
         if currentFPS < 30 && animatedParticles.count > 20 {
-            // Reduce particle count for performance
-            let keepCount = min(15, animatedParticles.count)
-            animatedParticles = Array(animatedParticles.prefix(keepCount))
-            print("⚡ Reduced particles for performance - FPS: \(String(format: "%.1f", currentFPS))")
+            animatedParticles = Array(animatedParticles.prefix(15))
+            print("⚡ Reduced particles – FPS: \(String(format: "%.1f", currentFPS))")
         } else if currentFPS > 55 && animatedParticles.count < 30 {
-            // Can handle more particles
             targetFPS = 60
         }
     }
 
     private func updateAllAnimations(deltaTime: CFTimeInterval) {
         let dt = Float(deltaTime)
-
-        // Update particles - iterate backwards for safe removal
+        // Particles
         for i in animatedParticles.indices.reversed() {
             updateParticlePhysics(&animatedParticles[i], deltaTime: dt)
-
-            // Remove expired particles
-            if animatedParticles[i].age >= animatedParticles[i].maxAge || animatedParticles[i].alpha <= 0.01 {
+            if animatedParticles[i].age >= animatedParticles[i].maxAge ||
+               animatedParticles[i].alpha <= 0.01 {
                 animatedParticles.remove(at: i)
             }
         }
-
-        // Update connections - iterate backwards for safe removal
+        // Connections
         for i in animatedConnections.indices.reversed() {
             updateConnectionFlow(&animatedConnections[i], deltaTime: dt)
-
-            // Remove expired connections
-            if animatedConnections[i].age >= animatedConnections[i].maxAge || animatedConnections[i].strength <= 0.01 {
+            if animatedConnections[i].age >= animatedConnections[i].maxAge ||
+               animatedConnections[i].strength <= 0.01 {
                 animatedConnections.remove(at: i)
             }
         }
@@ -242,20 +215,13 @@
     private func updateGlobalEffects(deltaTime: CFTimeInterval) {
         let dt = Float(deltaTime)
         noiseOffset += dt * 0.5
-
-        // Subtle ambient pulse (breathing effect)
         ambientPulse = sin(noiseOffset * 0.8) * 0.3 + 0.7
-
-        // Global flow for connections
         globalFlow += dt * 0.3
-        if globalFlow > 1.0 {
-            globalFlow -= 1.0
-        }
+        if globalFlow > 1.0 { globalFlow -= 1.0 }
     }
 
     // MARK: - Particle Physics
 
-    // Precalculate damping factors
     private let dampingFactors: [AnimatedParticle.ParticleType: Float] = [
         .thought: 0.98,
         .connection: 0.95,
@@ -263,364 +229,269 @@
         .crystallization: 0.96,
     ]
 
-    // Optimize particle physics
-    private func updateParticlePhysics(_ particle: inout AnimatedParticle, deltaTime: Float) {
-        // Use SIMD vector operations
-        let xAccel = particle.acceleration.x
-        let yAccel = particle.acceleration.y
-        let acceleration = simd_make_float2(xAccel, yAccel)
-        particle.position += particle.velocity * deltaTime
-        particle.velocity += acceleration * deltaTime
-        // Use precalculated values
-        if let damping = dampingFactors[particle.particleType] {
-            particle.velocity *= damping
+    private func updateParticlePhysics(_ particle: inout AnimatedParticle, deltaTime dt: Float) {
+        let accel = simd_make_float2(particle.acceleration.x, particle.acceleration.y)
+        particle.position += particle.velocity * dt
+        particle.velocity += accel * dt
+        if let d = dampingFactors[particle.particleType] {
+            particle.velocity *= d
         }
     }
 
     private func applyFlockingBehavior(_ particle: inout AnimatedParticle) {
         guard particle.particleType == .thought else { return }
-
-        var separation = simd_float2.zero
-        var alignment = simd_float2.zero
-        var cohesion = simd_float2.zero
-        var neighborCount = 0
-
-        let perceptionRadius: Float = 60.0
-
-        for other in animatedParticles {
-            if other.id == particle.id || other.particleType != .thought { continue }
-
-            let distance = simd_distance(particle.position, other.position)
-            if distance < perceptionRadius && distance > 0 {
-                // Separation - avoid crowding
+        var sep = simd_float2.zero, ali = simd_float2.zero, coh = simd_float2.zero
+        var count = 0
+        let radius: Float = 60
+        for other in animatedParticles where other.id != particle.id {
+            let dist = simd_distance(particle.position, other.position)
+            if dist < radius && dist > 0 {
                 let diff = particle.position - other.position
-                separation += simd_normalize(diff) / max(distance, 0.1)
-
-                // Alignment - match velocity
-                alignment += other.velocity
-
-                // Cohesion - move toward center
-                cohesion += other.position
-
-                neighborCount += 1
+                sep += simd_normalize(diff) / max(dist, 0.1)
+                ali += other.velocity
+                coh += other.position
+                count += 1
             }
         }
-
-        if neighborCount > 0 {
-            let neighborCountF = Float(neighborCount)
-
-            // Apply flocking forces with subtle influence
-            particle.acceleration += separation * 0.15
-            particle.acceleration += (alignment / neighborCountF - particle.velocity) * 0.08
-            particle.acceleration += (cohesion / neighborCountF - particle.position) * 0.03
+        if count > 0 {
+            let n = Float(count)
+            particle.acceleration += sep * 0.15
+            particle.acceleration += (ali / n - particle.velocity) * 0.08
+            particle.acceleration += (coh / n - particle.position) * 0.03
         }
     }
 
     private func applyBoundaryForces(_ particle: inout AnimatedParticle) {
         let bounds = CGRect(x: 0, y: 0, width: 800, height: 600)
-        let margin: Float = 80
-        let force: Float = 0.2
-
-        // Gentle boundary repulsion with easing
-        if particle.position.x < margin {
-            let strength = (margin - particle.position.x) / margin
-            particle.acceleration.x += strength * strength * force
-        }
-        if particle.position.x > Float(bounds.width) - margin {
-            let strength = (particle.position.x - (Float(bounds.width) - margin)) / margin
-            particle.acceleration.x -= strength * strength * force
-        }
-        if particle.position.y < margin {
-            let strength = (margin - particle.position.y) / margin
-            particle.acceleration.y += strength * strength * force
-        }
-        if particle.position.y > Float(bounds.height) - margin {
-            let strength = (particle.position.y - (Float(bounds.height) - margin)) / margin
-            particle.acceleration.y -= strength * strength * force
+        let margin: Float = 80, force: Float = 0.2
+        let x = particle.position.x, y = particle.position.y
+        if x < margin {
+            let s = (margin - x) / margin
+            particle.acceleration.x += s * s * force
+        }
+        if x > Float(bounds.width) - margin {
+            let s = (x - (Float(bounds.width) - margin)) / margin
+            particle.acceleration.x -= s * s * force
+        }
+        if y < margin {
+            let s = (margin - y) / margin
+            particle.acceleration.y += s * s * force
+        }
+        if y > Float(bounds.height) - margin {
+            let s = (y - (Float(bounds.height) - margin)) / margin
+            particle.acceleration.y -= s * s * force
         }
     }
 
     private func applyDrift(_ particle: inout AnimatedParticle, dt: Float) {
-        // Subtle Perlin noise-like drift
-        let time = particle.age + noiseOffset
-        let frequency: Float = 0.7
-        let amplitude: Float = particle.particleType == .drift ? 15.0 : 5.0
-
-        let noiseX = sin(time * frequency + Float(particle.id.hashValue) * 0.01) * amplitude
-        let noiseY = cos(time * frequency * 1.3 + Float(particle.id.hashValue) * 0.01) * amplitude
-
+        let t = particle.age + noiseOffset
+        let amp: Float = (particle.particleType == .drift ? 15 : 5)
+        let noiseX = sin(t * 0.7 + Float(particle.id.hashValue) * 0.01) * amp
+        let noiseY = cos(t * 1.3 + Float(particle.id.hashValue) * 0.01) * amp
         particle.acceleration += simd_float2(noiseX, noiseY) * 0.1
-
-        // Update pulse phase for visual effects
         particle.pulsePhase += dt * 2.0
-        if particle.pulsePhase > Float.pi * 2 {
-            particle.pulsePhase -= Float.pi * 2
+        if particle.pulsePhase > .pi * 2 {
+            particle.pulsePhase -= .pi * 2
         }
     }
 
     private func applyTargetSeeking(_ particle: inout AnimatedParticle) {
         guard let target = particle.targetPosition else { return }
-
         let desired = target - particle.position
-        let distance = simd_length(desired)
-
-        if distance > 5.0 {
-            let seekForce = simd_normalize(desired) * 0.3
-            particle.acceleration += seekForce
+        let dist = simd_length(desired)
+        if dist > 5 {
+            particle.acceleration += simd_normalize(desired) * 0.3
         } else {
-            // Arrived at target
             particle.targetPosition = nil
         }
     }
 
     private func updateParticleLifecycle(_ particle: inout AnimatedParticle) {
-        let ageRatio = particle.age / particle.maxAge
-
-        // Fade out as particle ages
-        particle.alpha = max(0, 1 - ageRatio * ageRatio)
-
-        // Size pulsing based on type
-        let basePulse = sin(particle.pulsePhase) * 0.3 + 1.0
+        let ratio = particle.age / particle.maxAge
+        particle.alpha = max(0, 1 - ratio * ratio)
+        let pulse = sin(particle.pulsePhase) * 0.3 + 1.0
         switch particle.particleType {
         case .thought:
-            particle.size = 3.0 * basePulse
+            particle.size = 3.0 * pulse
         case .connection:
-            particle.size = 1.5 * basePulse
+            particle.size = 1.5 * pulse
         case .drift:
-            particle.size = 2.0 * basePulse * 0.7
+            particle.size = 2.0 * pulse * 0.7
         case .crystallization:
-            particle.size = 4.0 * basePulse * 1.2
+            particle.size = 4.0 * pulse * 1.2
         }
     }
 
     // MARK: - Connection Animation
 
-    private func updateConnectionFlow(_ connection: inout AnimatedConnection, deltaTime: Float) {
-        connection.age += deltaTime
-
-        // Update flow progress
-        connection.flowProgress += deltaTime * 0.8
-        if connection.flowProgress > 1.0 {
-            connection.flowProgress -= 1.0
-        }
-
-        // Update control points for organic curves
-        connection.updateControlPoints()
-
-        // Fade based on age
-        let ageRatio = connection.age / connection.maxAge
-        connection.strength = max(0, 1 - ageRatio * ageRatio)
-
-        // Update pulse offset
-        connection.pulseOffset += deltaTime * 3.0
-        if connection.pulseOffset > Float.pi * 2 {
-            connection.pulseOffset -= Float.pi * 2
+    private func updateConnectionFlow(_ conn: inout AnimatedConnection, deltaTime dt: Float) {
+        conn.age += dt
+        conn.flowProgress += dt * 0.8
+        if conn.flowProgress > 1.0 { conn.flowProgress -= 1.0 }
+        conn.updateControlPoints()
+        let ratio = conn.age / conn.maxAge
+        conn.strength = max(0, 1 - ratio * ratio)
+        conn.pulseOffset += dt * 3.0
+        if conn.pulseOffset > .pi * 2 {
+            conn.pulseOffset -= .pi * 2
         }
     }
 
     // MARK: - Public Interface
 
-    func addThoughtParticle(at position: CGPoint, concept: String) {
+    func addThoughtParticle(at pos: CGPoint, concept: String) {
         guard animatedParticles.count < maxParticles else { return }
-
-        let particle = AnimatedParticle(
-            position: simd_float2(Float(position.x), Float(position.y)),
-            velocity: simd_float2(
-                Float.random(in: -20 ... 20),
-                Float.random(in: -20 ... 20)
-            ),
-            maxAge: Float.random(in: 15 ... 25),
+        let p = simd_float2(Float(pos.x), Float(pos.y))
+        let v = simd_float2(
+            Float.random(in: -20...20),
+            Float.random(in: -20...20)
+        )
+        let part = AnimatedParticle(
+            position: p,
+            velocity: v,
+            maxAge: Float.random(in: 15...25),
             concept: concept,
             particleType: .thought,
-            pulsePhase: Float.random(in: 0 ... Float.pi * 2)
+            pulsePhase: Float.random(in: 0...Float.pi*2)
         )
-        animatedParticles.append(particle)
+        animatedParticles.append(part)
     }
 
     func addDriftParticles(count: Int, bounds: CGRect) {
-        let particlesToAdd = min(count, maxParticles - animatedParticles.count)
-
-        for _ in 0 ..< particlesToAdd {
-            let particle = AnimatedParticle(
-                position: simd_float2(
-                    Float.random(in: 0 ... Float(bounds.width)),
-                    Float.random(in: 0 ... Float(bounds.height))
-                ),
-                velocity: simd_float2(
-                    Float.random(in: -10 ... 10),
-                    Float.random(in: -10 ... 10)
-                ),
-                maxAge: Float.random(in: 20 ... 40),
+        let toAdd = min(count, maxParticles - animatedParticles.count)
+        for _ in 0..<toAdd {
+            let x = Float.random(in: 0...Float(bounds.width))
+            let y = Float.random(in: 0...Float(bounds.height))
+            let v = simd_float2(
+                Float.random(in: -10...10),
+                Float.random(in: -10...10)
+            )
+            let part = AnimatedParticle(
+                position: simd_float2(x, y),
+                velocity: v,
+                maxAge: Float.random(in: 20...40),
                 particleType: .drift,
-                pulsePhase: Float.random(in: 0 ... Float.pi * 2)
+                pulsePhase: Float.random(in: 0...Float.pi*2)
             )
-            animatedParticles.append(particle)
-        }
-    }
-
-    func addConnection(from startPoint: CGPoint, to endPoint: CGPoint) {
+            animatedParticles.append(part)
+        }
+    }
+
+    func addConnection(from: CGPoint, to: CGPoint) {
         guard animatedConnections.count < maxConnections else { return }
-
-        var connection = AnimatedConnection(
-            startPoint: simd_float2(Float(startPoint.x), Float(startPoint.y)),
-            endPoint: simd_float2(Float(endPoint.x), Float(endPoint.y)),
+        var c = AnimatedConnection(
+            startPoint: simd_float2(Float(from.x), Float(from.y)),
+            endPoint:   simd_float2(Float(to.x),   Float(to.y)),
             controlPoint1: .zero,
             controlPoint2: .zero,
-            maxAge: Float.random(in: 10 ... 20),
-            pulseOffset: Float.random(in: 0 ... Float.pi * 2)
+            maxAge: Float.random(in: 10...20),
+            pulseOffset: Float.random(in: 0...Float.pi*2)
         )
-        connection.updateControlPoints()
-        animatedConnections.append(connection)
-    }
-
-    func crystallizeConcept(at position: CGPoint, concept: String) {
+        c.updateControlPoints()
+        animatedConnections.append(c)
+    }
+
+    func crystallizeConcept(at pos: CGPoint, concept: String) {
         guard animatedParticles.count + 9 <= maxParticles else { return }
-
-        // Create a special crystallization particle
-        let particle = AnimatedParticle(
-            position: simd_float2(Float(position.x), Float(position.y)),
+        let base = simd_float2(Float(pos.x), Float(pos.y))
+        let cryst = AnimatedParticle(
+            position: base,
             velocity: .zero,
-            maxAge: 45.0,
+            maxAge: 45,
             concept: concept,
             particleType: .crystallization,
             pulsePhase: 0,
-            size: 5.0
+            size: 5
         )
-        animatedParticles.append(particle)
-
-        // Add radiating connection particles
-        for i in 0 ..< 8 {
-            let angle = Float(i) * Float.pi * 2 / 8
-            let radius: Float = 40
-            let connectionPos = simd_float2(
-                Float(position.x) + cos(angle) * radius,
-                Float(position.y) + sin(angle) * radius
+        animatedParticles.append(cryst)
+        for i in 0..<8 {
+            let angle = Float(i) * (.pi*2) / 8
+            let r: Float = 40
+            let p = simd_float2(
+                base.x + cos(angle)*r,
+                base.y + sin(angle)*r
             )
-
-            let connectionParticle = AnimatedParticle(
-                position: connectionPos,
-                velocity: simd_float2(cos(angle) * 5, sin(angle) * 5),
-                maxAge: 20.0,
+            let cp = AnimatedParticle(
+                position: p,
+                velocity: simd_float2(cos(angle)*5, sin(angle)*5),
+                maxAge: 20,
                 particleType: .connection,
-                pulsePhase: Float(i) * 0.5
+                pulsePhase: Float(i)*0.5
             )
-            animatedParticles.append(connectionParticle)
-        }
-    }
-
-    func setParticleTarget(_ particleId: UUID, target: CGPoint) {
-        if let index = animatedParticles.firstIndex(where: { $0.id == particleId }) {
-            animatedParticles[index].targetPosition = simd_float2(Float(target.x), Float(target.y))
+            animatedParticles.append(cp)
+        }
+    }
+
+    func setParticleTarget(_ id: UUID, target: CGPoint) {
+        if let idx = animatedParticles.firstIndex(where: { $0.id == id }) {
+            animatedParticles[idx].targetPosition = simd_float2(Float(target.x), Float(target.y))
         }
     }
 
     private func initializeAmbientParticles() {
-        let bounds = CGRect(x: 0, y: 0, width: 800, height: 600)
-        addDriftParticles(count: 12, bounds: bounds)
+        addDriftParticles(count: 12, bounds: CGRect(x: 0, y: 0, width: 800, height: 600))
     }
 
     // MARK: - Memory Pressure Handling
 
     func handleMemoryPressure() {
-        // Reduce particle count
         if animatedParticles.count > 30 {
             animatedParticles = Array(animatedParticles.prefix(20))
         }
-
-        // Reduce connection count
         if animatedConnections.count > 10 {
             animatedConnections = Array(animatedConnections.prefix(5))
         }
-
-        print("⚠️ Memory pressure handled - reduced animations")
-    }
-
-    func addParticle(_ particle: AnimatedParticle) {
-        // Remove oldest particles if at limit
+        print("⚠️ Memory pressure handled")
+    }
+
+    func addParticle(_ p: AnimatedParticle) {
         if particles.count >= maxParticles {
-            let oldestIndex = particles.firstIndex { $0.age == particles.map(\.age).max() }
-            if let index = oldestIndex {
-                particles.remove(at: index)
-            }
-        }
-        particles.append(particle)
-    }
-
-    func addConnection(_ connection: AnimatedConnection) {
-        // Remove oldest connections if at limit
+            particles.removeFirst()
+        }
+        particles.append(p)
+    }
+
+    func addConnection(_ c: AnimatedConnection) {
         if connections.count >= maxConnections {
             connections.removeFirst()
         }
-        connections.append(connection)
-    }
-
-    private func checkMemoryPressure() {
-        let memoryUsage = getCurrentMemoryUsage()
-        if memoryUsage > memoryPressureThreshold {
-            // Reduce particle count by 25%
-            let removeCount = particles.count / 4
-            particles.removeFirst(removeCount)
-
-            // Reduce connection count by 25%
-            let connectionRemoveCount = connections.count / 4
-            connections.removeFirst(connectionRemoveCount)
-
-            print("⚠️ Memory pressure detected, reduced particles and connections")
-        }
+        connections.append(c)
     }
 
     private func enforceMemoryLimits() {
-        let pressure = getCurrentMemoryUsage()
-        if pressure > 0.7 {
-            let removeCount = animatedParticles.count * 3 / 10
-            if removeCount > 0 {
-                animatedParticles.removeFirst(removeCount)
-            }
+        let usage = getCurrentMemoryUsage()
+        if usage > 0.7 {
+            let rem = animatedParticles.count * 3 / 10
+            if rem > 0 { animatedParticles.removeFirst(rem) }
         }
     }
 
     private func getCurrentMemoryUsage() -> Double {
         var info = mach_task_basic_info()
         var count = mach_msg_type_number_t(MemoryLayout<mach_task_basic_info>.size) / 4
-
-        let kerr: kern_return_t = withUnsafeMutablePointer(to: &info) {
+        let kerr = withUnsafeMutablePointer(to: &info) {
             $0.withMemoryRebound(to: integer_t.self, capacity: 1) {
                 task_info(mach_task_self_,
                           task_flavor_t(MACH_TASK_BASIC_INFO),
-                          $0,
-                          &count)
+                          $0, &count)
             }
         }
-
         if kerr == KERN_SUCCESS {
-            let usedMemory = Double(info.resident_size) / (1024 * 1024 * 1024) // GB
-            return usedMemory / 8.0 // Assume 8GB total, adjust as needed
-        }
-        return 0.0
-    }
-
-    // Particle object pool for memory efficiency
+            let used = Double(info.resident_size) / (1024*1024*1024)
+            return used / 8.0
+        }
+        return 0
+    }
+
     private class ParticlePool {
         private var pool: [AnimatedParticle] = []
         private let maxPoolSize: Int
-
-        init(maxPoolSize: Int) {
-            self.maxPoolSize = maxPoolSize
-        }
-
+        init(maxPoolSize: Int) { self.maxPoolSize = maxPoolSize }
         func acquire() -> AnimatedParticle {
-            if let particle = pool.popLast() {
-                return particle
-            } else {
-                return AnimatedParticle(position: .zero)
-            }
-        }
-
-        func release(_ particle: AnimatedParticle) {
-            if pool.count < maxPoolSize {
-                pool.append(particle)
-            }
-        }
-    }
-
+            pool.popLast() ?? AnimatedParticle(position: .zero)
+        }
+        func release(_ p: AnimatedParticle) {
+            if pool.count < maxPoolSize { pool.append(p) }
+        }
+    }
 }