--- conflicted
+++ resolved
@@ -1,8 +1,9 @@
 // MARK: - SharedRingBuffer.swift
 //
 // POSIX shared memory transport between the Python backend and Swift.
-// Swift reads from the ring buffer at ~60 Hz and publishes transcript
+// Swift reads from the ring buffer at ~60 Hz and publishes transcript
 // fragments as `String` values.
+
 import Combine
 #if canImport(Darwin)
 import Darwin
@@ -24,7 +25,6 @@
 
     public init?() {
         // 1. shm_open (create if needed)
-<<<<<<< HEAD
         fd = shmName.withCString { namePtr in
             shm_open(namePtr, O_RDWR | O_CREAT, mode_t(S_IRUSR | S_IWUSR))
         }
@@ -36,25 +36,25 @@
             fd = shmName.withCString { namePtr in
                 shm_open(namePtr, O_RDWR | O_CREAT, mode_t(S_IRUSR | S_IWUSR))
             }
-=======
-        fd = shm_open(shmName, O_RDWR | O_CREAT, mode_t(S_IRUSR | S_IWUSR))
-        if fd == -1 {
-            // Attempt to unlink stale segment and retry once
-            shm_unlink(shmName)
-            fd = shm_open(shmName, O_RDWR | O_CREAT, mode_t(S_IRUSR | S_IWUSR))
->>>>>>> f94927d7
-            guard fd != -1 else {
-                print("SharedRingBuffer: Failed to create shared memory")
-                return nil
-            }
         }
+        guard fd != -1 else {
+            print("SharedRingBuffer: Failed to create shared memory")
+            return nil
+        }
+
         // 2. ftruncate (ensure size)
         guard ftruncate(fd, off_t(shmSize)) != -1 else {
             print("SharedRingBuffer: ftruncate failed")
             return nil
         }
+
         // 3. mmap
-        guard let m = mmap(nil, shmSize, PROT_READ | PROT_WRITE, MAP_SHARED, fd, 0),
+        guard let m = mmap(nil,
+                            shmSize,
+                            PROT_READ | PROT_WRITE,
+                            MAP_SHARED,
+                            fd,
+                            0),
               m != MAP_FAILED
         else {
             print("SharedRingBuffer: mmap failed")
@@ -88,23 +88,26 @@
                 let available = head >= tail
                     ? Int(head - tail)
                     : Int(UInt32(capacity) - (tail - head))
-                guard available > 0 else {
-                    return
-                }
+                guard available > 0 else { return }
+
                 let start = 8 + Int(tail)
                 let data: Data
                 if start + available <= self.shmSize {
                     data = Data(bytes: self.ptr + start, count: available)
-            } else {
-                let part1 = self.shmSize - start
-                let part2 = available - part1
-                var tmp = Data(bytes: self.ptr + start, count: part1)
-                tmp.append(Data(bytes: self.ptr + 8, count: part2))
-                data = tmp
-            }
-                if let text = String(data: data, encoding: .utf8), !text.isEmpty {
+                } else {
+                    let part1 = self.shmSize - start
+                    let part2 = available - part1
+                    var tmp = Data(bytes: self.ptr + start, count: part1)
+                    tmp.append(Data(bytes: self.ptr + 8, count: part2))
+                    data = tmp
+                }
+
+                if let text = String(data: data, encoding: .utf8),
+                   !text.isEmpty
+                {
                     self.publisher.send(text)
                 }
+
                 // advance tail = head
                 self.writeUInt32(at: 4, value: head)
             }
@@ -113,7 +116,7 @@
     }
 
     private func readUInt32(at offset: Int) -> UInt32 {
-        return ptr.load(fromByteOffset: offset, as: UInt32.self)
+        ptr.load(fromByteOffset: offset, as: UInt32.self)
     }
 
     private func writeUInt32(at offset: Int, value: UInt32) {
